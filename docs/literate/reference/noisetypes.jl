using UnfoldSim
using CairoMakie
using DSP
using StableRNGs
import StatsBase.autocor
# ## What's the noise?
# There are several noise-types directly implemented. Here is a comparison:

f = Figure()
ax_sig = f[1,1:2] = Axis(f;title="1.000 samples of noise")
ax_spec = f[2,1] = Axis(f;title="Welch Periodigram")
ax_auto = f[2,2] = Axis(f;title="Autocorrelogram (every 10th lag)")
for n = [PinkNoise RedNoise WhiteNoise NoNoise ExponentialNoise]

    ## generate
    noisevec = gen_noise(StableRNG(1),n(),10000)

    ## plot 1000 samples
    lines!(ax_sig,noisevec[1:1000];label=string(n))

    ## calc spectrum
    perio = welch_pgram(noisevec)

    ## plot spectrum
    lines!(ax_spec,freq(perio),log10.(power(perio)))
    
    lags = 0:10:500
    autocor_vec = autocor(noisevec,lags)
    lines!(ax_auto,lags,autocor_vec)
    
end
f[1:2,3] = Legend(f,ax_sig,"NoiseType")
f


<<<<<<< HEAD
# !!! hint
#    We recommed for smaller signals the `ExponentialNoise`, maybe with a removed DC offset or a HighPass filter. For long signals, this Noise requires lot's of memory though. maybe Pinknoise is a better choice then. 
=======
# !!! hint 
#        We recommend for smaller signals the `ExponentialNoise`, maybe with a removed DC offset or a HighPass filter. For long signals, this Noise requires lots of memory though. Maybe Pinknoise is a better choice then.
>>>>>>> e2a20daa
<|MERGE_RESOLUTION|>--- conflicted
+++ resolved
@@ -33,10 +33,5 @@
 f
 
 
-<<<<<<< HEAD
 # !!! hint
-#    We recommed for smaller signals the `ExponentialNoise`, maybe with a removed DC offset or a HighPass filter. For long signals, this Noise requires lot's of memory though. maybe Pinknoise is a better choice then. 
-=======
-# !!! hint 
-#        We recommend for smaller signals the `ExponentialNoise`, maybe with a removed DC offset or a HighPass filter. For long signals, this Noise requires lots of memory though. Maybe Pinknoise is a better choice then.
->>>>>>> e2a20daa
+#    We recommed for smaller signals the `ExponentialNoise`, maybe with a removed DC offset or a HighPass filter. For long signals, this Noise requires lot's of memory though. maybe Pinknoise is a better choice then. 