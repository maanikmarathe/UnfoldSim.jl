{
  "projectName": "UnfoldSim.jl",
  "projectOwner": "unfoldtoolbox",
  "files": [
    "README.md"
  ],
  "commitType": "docs",
  "commitConvention": "angular",
  "contributorsPerLine": 7,
  "contributors": [
    {
      "login": "maanikmarathe",
      "name": "Maanik Marathe",
      "avatar_url": "https://avatars.githubusercontent.com/u/66105649?v=4",
      "profile": "https://github.com/maanikmarathe",
      "contributions": [
        "doc"
      ]
    },
    {
      "login": "behinger",
      "name": "Benedikt Ehinger",
      "avatar_url": "https://avatars.githubusercontent.com/u/10183650?v=4",
      "profile": "http://www.benediktehinger.de",
      "contributions": [
        "bug",
        "code",
        "doc",
        "ideas",
        "infra",
        "maintenance",
        "review",
        "test",
        "tutorial"
      ]
    },
    {
<<<<<<< HEAD
      "login": "llips",
      "name": "Luis",
      "avatar_url": "https://avatars.githubusercontent.com/u/38983684?v=4",
      "profile": "https://github.com/llips",
      "contributions": [
        "bug",
        "code",
        "doc",
        "ideas"
=======
      "login": "jschepers",
      "name": "Judith Schepers",
      "avatar_url": "https://avatars.githubusercontent.com/u/22366977?v=4",
      "profile": "https://github.com/jschepers",
      "contributions": [
        "ideas",
        "bug",
        "doc"
      ]
    },
    {
      "login": "vladdez",
      "name": "Vladimir Mikheev",
      "avatar_url": "https://avatars.githubusercontent.com/u/33777074?v=4",
      "profile": "https://github.com/vladdez",
      "contributions": [
        "bug"
      ]
    },
    {
      "login": "ReboreExplore",
      "name": "Manpa Barman",
      "avatar_url": "https://avatars.githubusercontent.com/u/43548330?v=4",
      "profile": "https://reboreexplore.github.io/",
      "contributions": [
        "infra"
      ]
    },
    {
      "login": "ReneSkukies",
      "name": "René Skukies",
      "avatar_url": "https://avatars.githubusercontent.com/u/57703446?v=4",
      "profile": "https://reneskukies.de/",
      "contributions": [
        "doc"
>>>>>>> cef481d9
      ]
    }
  ]
}<|MERGE_RESOLUTION|>--- conflicted
+++ resolved
@@ -14,7 +14,8 @@
       "avatar_url": "https://avatars.githubusercontent.com/u/66105649?v=4",
       "profile": "https://github.com/maanikmarathe",
       "contributions": [
-        "doc"
+        "doc",
+        "code"
       ]
     },
     {
@@ -35,7 +36,6 @@
       ]
     },
     {
-<<<<<<< HEAD
       "login": "llips",
       "name": "Luis",
       "avatar_url": "https://avatars.githubusercontent.com/u/38983684?v=4",
@@ -45,7 +45,9 @@
         "code",
         "doc",
         "ideas"
-=======
+      ]
+      },
+      {      
       "login": "jschepers",
       "name": "Judith Schepers",
       "avatar_url": "https://avatars.githubusercontent.com/u/22366977?v=4",
@@ -81,7 +83,6 @@
       "profile": "https://reneskukies.de/",
       "contributions": [
         "doc"
->>>>>>> cef481d9
       ]
     }
   ]
