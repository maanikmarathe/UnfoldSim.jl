@testset "simulation" begin

    @testset "general_test_simulate" begin
        ## Define elements for the simulation

        # Define experimental factors
        conditions = Dict(:cond => ["A", "B"])

        # Create design for one subject with 20 trials (10 in each of the two factor levels)
        repetitions = 10
        design_single_subject =
            SingleSubjectDesign(; conditions = conditions) |>
            x -> RepeatDesign(x, repetitions)

        # Create design for multiple subjects with conditions as a between-items factor
        n_subjects = 5
        n_items = 4
        design_multiple_subjects = MultiSubjectDesign(;
            n_subjects = n_subjects,
            n_items = n_items,
            items_between = conditions,
        )

        # Linear component for the single-subject simulation
        signal_linear = LinearModelComponent(;
            basis = p100(),
            formula = @formula(0 ~ 1 + cond),
            β = [1, 0.5],
        )

        # Mixed-model component for the multi-subject simulation
        signal_mixed = MixedModelComponent(;
            basis = p100(),
            formula = @formula(0 ~ 1 + cond + (1 + cond | subject)),
            β = [1, 0.5],
            σs = Dict(:subject => [0.2, 0.1]),
        )

        # Define headmodel and MultichannelComponent for multi-channel cases
        hartmut_model = headmodel(type = "hartmut")
        signal_linear_multichannel = MultichannelComponent(
            signal_linear,
            hartmut_model => "Left Central Opercular Cortex",
        )
        signal_mixed_multichannel = MultichannelComponent(
            signal_mixed,
            hartmut_model => "Left Central Opercular Cortex",
        )

        # Overlap since offset<length(signal.basis)
        onset = UniformOnset(; width = 10, offset = 5)

        noise = PinkNoise(; noiselevel = 0.5)

        @testset "single_subject-single_channel" begin

            ## Simulate data
            simulation = Simulation(design_single_subject, signal_linear, onset, noise)
            data, events = simulate(MersenneTwister(42), simulation)

            ## Tests
            # Check whether the number of events is equal to the number of condition levels * repetitions of the design
            @test nrow(events) == length(conditions[:cond]) * repetitions

            @test typeof(data) == Vector{Float64}
            # Check whether the length of the data is equal to the last event onset + the length of the basis
            @test size(data) == (maximum(events.latency) + length(signal_linear.basis),)
        end

        @testset "single_subject-multiple_channels" begin

            ## Simulate data
            data, events = simulate(
                MersenneTwister(42),
                design_single_subject,
                signal_linear_multichannel,
                onset,
                noise,
            )

            ## Tests
            @test typeof(data) == Matrix{Float64}

            # Compute expected number of channels and expected length of the eeg signal
            n_channels_exp = length(hartmut_model.electrodes["label"])
            eeg_length_exp = maximum(events.latency) + length(signal_linear.basis)

            # channels x eeg
            @test size(data) == (n_channels_exp, eeg_length_exp)

        end

        @testset "multiple_subjects-single_channel" begin

            ## Simulate data
            data, events = simulate(
                MersenneTwister(42),
                design_multiple_subjects,
                signal_mixed,
                onset,
                noise,
            )

            ## Tests
            # Compute expected length of the (longest) eeg signal
            eeg_length_exp = maximum(events.latency) + length(signal_mixed.basis)

            # eeg x subjects
            @test size(data) == (eeg_length_exp, n_subjects)
            @test typeof(data) == Matrix{Float64}
        end

        @testset "multiple_subjects-multiple_channels" begin

            ## Simulate data
            data, events = simulate(
                MersenneTwister(42),
                design_multiple_subjects,
                signal_mixed_multichannel,
                onset,
                noise,
            )

            ## Tests
            # Compute expected number of channels and expected length of the eeg signal
            n_channels_exp = length(hartmut_model.electrodes["label"])
            eeg_length_exp = maximum(events.latency) + length(signal_linear.basis)

            # channels x eeg x subjects
            @test size(data) == (n_channels_exp, eeg_length_exp, n_subjects)
            @test typeof(data) == Array{Float64,3}
        end
    end

    # Test the output dimensions for all combinations of subject, channel, onset and return_epoched
    @testset "output dimenions" begin
        for subject ∈ ["single", "multi"]
            if subject == "multi"
<<<<<<< HEAD
                design = MultiSubjectDesign(; n_subjects = 3, n_items = 7)
=======
                design = MultiSubjectDesign(;
                    n_subjects = 3,
                    n_items = 7,
                    subjects_between = Dict(:cond => nlevels(3, 'C')),
                )
>>>>>>> 21e46a4c

                comp = MixedModelComponent(;
                    basis = [1, 2, 3, 4],
                    formula = @formula(0 ~ 1 + (1 | subject)),
                    β = [1],
                    σs = Dict(:subject => [1]),
                )
            else
                design =
                    SingleSubjectDesign(; conditions = Dict(:a => ["a"])) |>
                    x -> RepeatDesign(x, 7)
                comp = LinearModelComponent(;
                    basis = [1, 2, 3, 4],
                    formula = @formula(0 ~ 1),
                    β = [1],
                )

            end
            for channel ∈ ["single", "multi"]
                if channel == "multi"
                    comp = comp |> x -> MultichannelComponent(x, [1, 2, -3, 4, 5])
                end

                for sim_onset ∈ ["noonset", "yesonset"]
                    if sim_onset == "yesonset"
                        onset = UniformOnset(; width = 20, offset = 4)
                    else
                        onset = NoOnset()
                    end

                    for return_epoched ∈ [false, true]
                        simulation = Simulation(design, comp, onset, NoNoise())

<<<<<<< HEAD
=======
                        local data
>>>>>>> 21e46a4c
                        try
                            data, events = simulate(
                                MersenneTwister(1),
                                simulation;
                                return_epoched = return_epoched,
                            )
<<<<<<< HEAD

=======
                        catch AssertionError
                            # The AssertionError in the simulate function should be elicited only in the case below
                            @test (sim_onset == "noonset") & (return_epoched == false)

                        else
>>>>>>> 21e46a4c
                            sz = size(data)

                            if channel == "multi"
                                @test sz[1] == 5
                                offset = 1
                            else
                                @test all(sz .!= 5)
                                offset = 0
                            end
                            if return_epoched == true
                                @test sz[1+offset] == 4
                                @test sz[2+offset] == 7
                                if subject == "multi"
                                    @test sz[3+offset] == 3
                                end
                            else
                                @test sz[1+offset] > 4
                                if subject == "multi"
                                    @test sz[2+offset] == 3
                                end
                            end
<<<<<<< HEAD

                        catch AssertionError
                            # The AssertionError in the simulate function should be elicited only in the case below
                            @test (sim_onset == "noonset") & (return_epoched == false)
=======
>>>>>>> 21e46a4c
                        end
                    end
                end

            end
        end
    end

end<|MERGE_RESOLUTION|>--- conflicted
+++ resolved
@@ -136,15 +136,11 @@
     @testset "output dimenions" begin
         for subject ∈ ["single", "multi"]
             if subject == "multi"
-<<<<<<< HEAD
-                design = MultiSubjectDesign(; n_subjects = 3, n_items = 7)
-=======
                 design = MultiSubjectDesign(;
                     n_subjects = 3,
                     n_items = 7,
                     subjects_between = Dict(:cond => nlevels(3, 'C')),
                 )
->>>>>>> 21e46a4c
 
                 comp = MixedModelComponent(;
                     basis = [1, 2, 3, 4],
@@ -178,25 +174,18 @@
                     for return_epoched ∈ [false, true]
                         simulation = Simulation(design, comp, onset, NoNoise())
 
-<<<<<<< HEAD
-=======
                         local data
->>>>>>> 21e46a4c
                         try
                             data, events = simulate(
                                 MersenneTwister(1),
                                 simulation;
                                 return_epoched = return_epoched,
                             )
-<<<<<<< HEAD
-
-=======
                         catch AssertionError
                             # The AssertionError in the simulate function should be elicited only in the case below
                             @test (sim_onset == "noonset") & (return_epoched == false)
 
                         else
->>>>>>> 21e46a4c
                             sz = size(data)
 
                             if channel == "multi"
@@ -218,13 +207,6 @@
                                     @test sz[2+offset] == 3
                                 end
                             end
-<<<<<<< HEAD
-
-                        catch AssertionError
-                            # The AssertionError in the simulate function should be elicited only in the case below
-                            @test (sim_onset == "noonset") & (return_epoched == false)
-=======
->>>>>>> 21e46a4c
                         end
                     end
                 end
